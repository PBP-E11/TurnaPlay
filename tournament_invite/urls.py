from django.urls import path
from . import views

app_name = 'tournament_invite'

urlpatterns = [
<<<<<<< HEAD
    # page (list incoming/outgoing)
    path('invites/', views.invite_list, name='invite_list'),

    # actions
    path('invites/create/', views.create_invite, name='create_invite'),
    path('invites/<uuid:invite_id>/accept/', views.accept_invite, name='accept_invite'),
    path('invites/<uuid:invite_id>/reject/', views.reject_invite, name='reject_invite'),
    path('invites/<uuid:invite_id>/cancel/', views.cancel_invite, name='cancel_invite'),

    # ajax poll for one-time popup
    path('invites/check/', views.check_new_invite, name='check_new_invite'),
=======
    # pages
    path('', views.invite_list, name='invite-list'),
    path('create/', views.create_invite, name='create-invite'),

    # ajax poll (one-time toast)
    path('check/', views.check_new_invite, name='check-new-invite'),

    # JSON API (AJAX) — invite_id dikirim via JSON body (bukan URL)
    path('api/accept/', views.api_accept_invite, name='api-accept'),
    path('api/reject/', views.api_reject_invite, name='api-reject'),
    path('api/cancel/', views.api_cancel_invite, name='api-cancel'),
>>>>>>> 2b5b853b
]<|MERGE_RESOLUTION|>--- conflicted
+++ resolved
@@ -4,19 +4,6 @@
 app_name = 'tournament_invite'
 
 urlpatterns = [
-<<<<<<< HEAD
-    # page (list incoming/outgoing)
-    path('invites/', views.invite_list, name='invite_list'),
-
-    # actions
-    path('invites/create/', views.create_invite, name='create_invite'),
-    path('invites/<uuid:invite_id>/accept/', views.accept_invite, name='accept_invite'),
-    path('invites/<uuid:invite_id>/reject/', views.reject_invite, name='reject_invite'),
-    path('invites/<uuid:invite_id>/cancel/', views.cancel_invite, name='cancel_invite'),
-
-    # ajax poll for one-time popup
-    path('invites/check/', views.check_new_invite, name='check_new_invite'),
-=======
     # pages
     path('', views.invite_list, name='invite-list'),
     path('create/', views.create_invite, name='create-invite'),
@@ -28,5 +15,4 @@
     path('api/accept/', views.api_accept_invite, name='api-accept'),
     path('api/reject/', views.api_reject_invite, name='api-reject'),
     path('api/cancel/', views.api_cancel_invite, name='api-cancel'),
->>>>>>> 2b5b853b
 ]