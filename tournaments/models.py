--- conflicted
+++ resolved
@@ -81,7 +81,6 @@
     # PK ID (UUID4)
     id = models.UUIDField(primary_key=True, default=uuid.uuid4, editable=False)
 
-<<<<<<< HEAD
     # One organizer can have many tournaments
     organizer = models.ForeignKey(
         UserAccount,
@@ -90,9 +89,7 @@
         verbose_name=_("Organizer"),
         limit_choices_to={'role': ['organizer', 'admin']}  # both admin and organizer can create tournament
     )
-=======
     objects = TournamentManager()  # Tell Tournament to use our new manager
->>>>>>> 15e82f23
 
     # FK tournament_format.id
     tournament_format = models.ForeignKey(
