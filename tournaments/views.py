--- conflicted
+++ resolved
@@ -54,22 +54,25 @@
         return HttpResponseForbidden("You do not have permission to create a tournament.")
   
     if request.method == 'POST':
-        form = TournamentCreationForm(request.POST)
+        # Accept file uploads (banner) via request.FILES
+        form = TournamentCreationForm(request.POST, request.FILES)
         if form.is_valid():
-<<<<<<< HEAD
             # Don't save to DB yet
             tournament = form.save(commit=False)
 
             tournament.organizer = request.user
-          
+            # If a banner file was uploaded, store it using default storage and
+            # write its public URL into the model's banner (a URLField).
+            banner_file = request.FILES.get('banner')
+            if banner_file:
+                from django.core.files.storage import default_storage
+                # build a safe path within MEDIA (e.g. 'banners/<filename>')
+                save_path = f"banners/{banner_file.name}"
+                name = default_storage.save(save_path, banner_file)
+                # default_storage.url() returns a URL that can be used in templates
+                tournament.banner = default_storage.url(name)
+
             tournament.save()
-=======
-            # Set the organizer to the current user (assuming the organizer is a User model)
-            tournament = form.save(commit=False)
-            tournament.organizer = request.user  # Assuming 'organizer' is a ForeignKey to the User model
-            tournament.save()
-            # Redirect to main tournament list so the newly created tournament appears
->>>>>>> fce95c0e
             return redirect(reverse('tournaments:show_main'))
     else:
         form = TournamentCreationForm()
@@ -93,9 +96,16 @@
         
     if request.method == 'POST':
         # Pass instance=tournament to update the existing object
-        form = TournamentCreationForm(request.POST, instance=tournament)
+        form = TournamentCreationForm(request.POST, request.FILES, instance=tournament)
         if form.is_valid():
-            form.save()
+            t = form.save(commit=False)
+            banner_file = request.FILES.get('banner')
+            if banner_file:
+                from django.core.files.storage import default_storage
+                save_path = f"banners/{banner_file.name}"
+                name = default_storage.save(save_path, banner_file)
+                t.banner = default_storage.url(name)
+            t.save()
             return redirect(reverse('tournaments:tournament-detail', args=[tournament.pk]))
     else:
         # Pre-populate the form with the tournament's existing data
@@ -159,8 +169,8 @@
             'detail_url': request.build_absolute_uri(reverse('tournaments:tournament-detail', args=[t.pk])),
             'tournament_name': t.tournament_name,
             'tournament_date': t.tournament_date.isoformat() if t.tournament_date else None,
-            # banner may be an ImageField — prefer URL if available
-            'banner_url': (t.banner.url if getattr(t, 'banner', None) and hasattr(t.banner, 'url') else None),
+            # banner stored as a URL string in the model (or empty). Use it if present.
+            'banner_url': (t.banner if getattr(t, 'banner', None) else None),
             'is_active': t.is_active,
             'organizer_id': str(t.organizer_id) if t.organizer_id else None,
         })
