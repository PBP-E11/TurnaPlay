--- conflicted
+++ resolved
@@ -19,13 +19,8 @@
 
 urlpatterns = [
     path('admin/', admin.site.urls),
-<<<<<<< HEAD
-    path('', include('tournaments.urls', namespace='tournaments')),
-    path('', include('tournament_invite.urls', namespace='tournament_invite')),
-=======
     path('', include('tournaments.urls')),
     path('game-account', include('game_account.urls')),
     path('', include('tournament_invite.urls', namespace='tournament_invite')),
     path('', include('user_account.urls')),
->>>>>>> d756f05c
 ]